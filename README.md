# llm_trainer

<<<<<<< HEAD
``` python
from llm_trainer import TrainerTools, TrainArgs, FsdpArgs, DataLoaderArgs
from llama import LlamaConfig
from llama import LlamaDecoderLayer
=======
```python
from lm_trainer import TrainerTools
from llama import LlamaConfig
from llm_trainer import TrainArgs, FsdpArgs, DataLoaderArgs
from llm_trainer import train_fn
>>>>>>> 690f5ad6
import os
from glob import glob

def init_env():
<<<<<<< HEAD
=======
    #  Of the allocated memory 33.98 GiB is allocated by PyTorch,
    #  and 8.89 GiB is reserved by PyTorch but unallocated.
    #  If reserved but unallocated memory is large try setting PYTORCH_CUDA_ALLOC_CONF=expandable_segments:True to avoid fragmentation.
    #  See documentation for Memory Management
    #  (https://pytorch.org/docs/stable/notes/cuda.html#environment-variables)
    os.environ['PYTORCH_CUDA_ALLOC_CONF'] = 'expandable_segments:True'

>>>>>>> 690f5ad6
    os.environ["TOKENIZERS_PARALLELISM"] = "false"

    os.environ['TOKENIZERS_TYPE'] = '1'
    os.environ['TOKEN_DIR'] = './tokens/'

<<<<<<< HEAD
    os.environ['SAVE_DIR'] = './log/'
=======
    os.environ['SAVE_DIR'] = './'
>>>>>>> 690f5ad6

    os.environ['PARALLEL_TYPE'] = 'fsdp'  # or 'ddp'

    os.environ['ENABLE_DCP'] = '1'
    os.environ['CHECKPOINT_NAME'] = 'ckpt.pth'
<<<<<<< HEAD
    os.environ['DCP_DIR'] = 'ckpt_dir'
=======
    os.environ['EVAL_CHECKPOINT_NAME'] = 'eval_ckpt.pth'
    os.environ['DCP_DIR'] = 'ckpt_dir'
    # os.environ['CHECKPOINT_DIR'] = 'ckpt_dir'
>>>>>>> 690f5ad6


def get_config():
    return LlamaConfig(
        vocab_size=TrainerTools().tokenizer.vocab_size,
<<<<<<< HEAD
        hidden_size=2048,
        intermediate_size=11008,
        num_hidden_layers=16,
        num_attention_heads=16,
        num_key_value_heads=8,
        max_position_embeddings=512
=======
        hidden_size=1024,
        intermediate_size=4096,
        num_hidden_layers=22,
        num_attention_heads=32,
        num_key_value_heads=8,
        max_position_embeddings=1024,
        num_experts=6,
        slots_per_expert=1
>>>>>>> 690f5ad6
    )


def get_train_config(is_sft: bool):
<<<<<<< HEAD
    desire_batch_size = 32
    real_batch_size = 8
    assert desire_batch_size % real_batch_size == 0
    gradient_accumulation_steps = desire_batch_size // real_batch_size

=======
>>>>>>> 690f5ad6
    train_args = TrainArgs(
        n_epochs=1,
        batch_size=1,
        llama_config=get_config(),
        is_sft=False,
        all_data_size=64131,
        all_files=glob('./data/pretrain/*.pkl'),
<<<<<<< HEAD
        gradient_accumulation_steps=gradient_accumulation_steps,
=======
        gradient_accumulation_steps=32,
>>>>>>> 690f5ad6
        fsdp_args=FsdpArgs(
            transformer_layer_cls={ LlamaDecoderLayer },
            wrap_policy_num_params=20000,
            cpu_offload=True,
            offload_params=True
        ),
        data_loader_args=DataLoaderArgs(
            data_loader_pin_memory=True,
            data_loader_num_workers=4,
            data_loader_shuffle=False,
            data_loader_drop_last=True
        )
    )

    if is_sft:
        train_args.n_epochs = 2
<<<<<<< HEAD
        train_args.batch_size = real_batch_size
=======
        train_args.batch_size = 5
>>>>>>> 690f5ad6
        train_args.is_sft = True
        train_args.all_data_size = 10000
        train_args.all_files = glob('./data/train/sft.pkl')
    else:
<<<<<<< HEAD
        train_args.n_epochs = 1
        train_args.batch_size = real_batch_size
        train_args.is_sft = False
        train_args.all_data_size = 806244
        train_args.all_files = glob('./data/skypile/raw/*.pkl')

    return train_args

=======
        train_args.n_epochs =1
        train_args.batch_size = 6
        train_args.is_sft = False
        train_args.all_data_size = 70073
        train_args.all_files = glob('./data/pretrain/pretrain_chunks.pkl')

    return train_args



if __name__ == '__main__':
    init_env()

    train_fn(
        train_args=get_train_args(is_pretrain=True),
        prompt_on_batch="半瓶香水 涩涩的香味\n往事在泪水中回味\n",
        prompt_on_epoch="某年某月的某一天\n就象一张破碎的脸\n"
    )

>>>>>>> 690f5ad6
```<|MERGE_RESOLUTION|>--- conflicted
+++ resolved
@@ -1,23 +1,14 @@
 # llm_trainer
 
-<<<<<<< HEAD
-``` python
-from llm_trainer import TrainerTools, TrainArgs, FsdpArgs, DataLoaderArgs
-from llama import LlamaConfig
-from llama import LlamaDecoderLayer
-=======
 ```python
 from lm_trainer import TrainerTools
 from llama import LlamaConfig
 from llm_trainer import TrainArgs, FsdpArgs, DataLoaderArgs
 from llm_trainer import train_fn
->>>>>>> 690f5ad6
 import os
 from glob import glob
 
 def init_env():
-<<<<<<< HEAD
-=======
     #  Of the allocated memory 33.98 GiB is allocated by PyTorch,
     #  and 8.89 GiB is reserved by PyTorch but unallocated.
     #  If reserved but unallocated memory is large try setting PYTORCH_CUDA_ALLOC_CONF=expandable_segments:True to avoid fragmentation.
@@ -25,42 +16,25 @@
     #  (https://pytorch.org/docs/stable/notes/cuda.html#environment-variables)
     os.environ['PYTORCH_CUDA_ALLOC_CONF'] = 'expandable_segments:True'
 
->>>>>>> 690f5ad6
     os.environ["TOKENIZERS_PARALLELISM"] = "false"
 
     os.environ['TOKENIZERS_TYPE'] = '1'
     os.environ['TOKEN_DIR'] = './tokens/'
 
-<<<<<<< HEAD
-    os.environ['SAVE_DIR'] = './log/'
-=======
     os.environ['SAVE_DIR'] = './'
->>>>>>> 690f5ad6
 
     os.environ['PARALLEL_TYPE'] = 'fsdp'  # or 'ddp'
 
     os.environ['ENABLE_DCP'] = '1'
     os.environ['CHECKPOINT_NAME'] = 'ckpt.pth'
-<<<<<<< HEAD
-    os.environ['DCP_DIR'] = 'ckpt_dir'
-=======
     os.environ['EVAL_CHECKPOINT_NAME'] = 'eval_ckpt.pth'
     os.environ['DCP_DIR'] = 'ckpt_dir'
     # os.environ['CHECKPOINT_DIR'] = 'ckpt_dir'
->>>>>>> 690f5ad6
 
 
 def get_config():
     return LlamaConfig(
         vocab_size=TrainerTools().tokenizer.vocab_size,
-<<<<<<< HEAD
-        hidden_size=2048,
-        intermediate_size=11008,
-        num_hidden_layers=16,
-        num_attention_heads=16,
-        num_key_value_heads=8,
-        max_position_embeddings=512
-=======
         hidden_size=1024,
         intermediate_size=4096,
         num_hidden_layers=22,
@@ -69,19 +43,10 @@
         max_position_embeddings=1024,
         num_experts=6,
         slots_per_expert=1
->>>>>>> 690f5ad6
     )
 
 
 def get_train_config(is_sft: bool):
-<<<<<<< HEAD
-    desire_batch_size = 32
-    real_batch_size = 8
-    assert desire_batch_size % real_batch_size == 0
-    gradient_accumulation_steps = desire_batch_size // real_batch_size
-
-=======
->>>>>>> 690f5ad6
     train_args = TrainArgs(
         n_epochs=1,
         batch_size=1,
@@ -89,11 +54,7 @@
         is_sft=False,
         all_data_size=64131,
         all_files=glob('./data/pretrain/*.pkl'),
-<<<<<<< HEAD
-        gradient_accumulation_steps=gradient_accumulation_steps,
-=======
         gradient_accumulation_steps=32,
->>>>>>> 690f5ad6
         fsdp_args=FsdpArgs(
             transformer_layer_cls={ LlamaDecoderLayer },
             wrap_policy_num_params=20000,
@@ -110,25 +71,11 @@
 
     if is_sft:
         train_args.n_epochs = 2
-<<<<<<< HEAD
-        train_args.batch_size = real_batch_size
-=======
         train_args.batch_size = 5
->>>>>>> 690f5ad6
         train_args.is_sft = True
         train_args.all_data_size = 10000
         train_args.all_files = glob('./data/train/sft.pkl')
     else:
-<<<<<<< HEAD
-        train_args.n_epochs = 1
-        train_args.batch_size = real_batch_size
-        train_args.is_sft = False
-        train_args.all_data_size = 806244
-        train_args.all_files = glob('./data/skypile/raw/*.pkl')
-
-    return train_args
-
-=======
         train_args.n_epochs =1
         train_args.batch_size = 6
         train_args.is_sft = False
@@ -148,5 +95,4 @@
         prompt_on_epoch="某年某月的某一天\n就象一张破碎的脸\n"
     )
 
->>>>>>> 690f5ad6
 ```